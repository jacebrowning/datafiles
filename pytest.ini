[pytest]

addopts =
    --pdbcls=tests:Debugger
    --capture=no

<<<<<<< HEAD
=======
    -r sxX

>>>>>>> 299b0182
    --cov=datafiles
    --cov-report=html
    --cov-report=term-missing:skip-covered
    --no-cov-on-fail

cache_dir = .cache

log_level = DEBUG
log_format = datafiles/%(filename)s:%(lineno)-4d %(levelname)5s: %(message)s

[pytest-watch]

ext = .py,.ini,.cfg,.toml,.md
ignore =.cache,htmlcov

runner = pytest --failed-first --maxfail=1 --disable-warnings

clear = true
nobeep = true
wait = true

onpass =
    make check &&
    echo `tput bold`All done!`tput sgr0` ✨ 🍰 ✨ &&
    echo<|MERGE_RESOLUTION|>--- conflicted
+++ resolved
@@ -4,11 +4,8 @@
     --pdbcls=tests:Debugger
     --capture=no
 
-<<<<<<< HEAD
-=======
     -r sxX
 
->>>>>>> 299b0182
     --cov=datafiles
     --cov-report=html
     --cov-report=term-missing:skip-covered
