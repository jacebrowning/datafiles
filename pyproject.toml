--- conflicted
+++ resolved
@@ -1,11 +1,7 @@
 [tool.poetry]
 
 name = "datafiles"
-<<<<<<< HEAD
-version = "0.5b2"
-=======
-version = "0.4.2"
->>>>>>> 7aece1f2
+version = "0.5b3"
 description = "File-based ORM for dataclasses."
 
 license = "MIT"
